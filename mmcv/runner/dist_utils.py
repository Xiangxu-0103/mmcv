--- conflicted
+++ resolved
@@ -60,12 +60,8 @@
             **kwargs)
     elif IS_NPU_AVAILABLE:
         import torch_npu  # noqa: F401
-<<<<<<< HEAD
         num_npus = torch.npu.device_count()
         torch.npu.set_device(rank % num_npus)
-=======
-        torch.npu.set_device(rank)
->>>>>>> 09dd0814
         dist.init_process_group(
             backend='hccl',
             rank=rank,
